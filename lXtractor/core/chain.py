--- conflicted
+++ resolved
@@ -249,13 +249,8 @@
 
     @classmethod
     def from_df(cls, df: pd.DataFrame, name: t.Optional[str] = None):
-
         if 'i' not in df.columns:
             raise InitError('Must contain the "i" column')
-
-        if SeqNames.seq1 not in df.columns:
-            raise InitError(f'Must contain teh {SeqNames.seq1} column')
-
         assert len(df) >= 1
         start, end = df['i'].iloc[0], df['i'].iloc[-1]
         seqs = {col: list(df[col]) for col in df.columns}
@@ -290,7 +285,8 @@
         seq.meta = meta
 
         if dump_names.variables in files:
-            seq.variables = Variables.read(files[dump_names.variables]).sequence
+            seq.meta[dump_names.variables] = Variables.read(
+                files[dump_names.variables]).sequence
 
         if search_children and dump_names.segments_dir in dirs:
             for path in (base_dir / dump_names.segments_dir).iterdir():
@@ -318,13 +314,10 @@
             self.write_meta(base_dir / dump_names.meta)
             if self.variables:
                 self.variables.write(base_dir / dump_names.variables)
-<<<<<<< HEAD
-=======
         if write_children:
             for c in self.children.values():
                 child_dir = base_dir / dump_names.segments_dir / c.name
                 c.write(child_dir, dump_names, write_children=write_children)
->>>>>>> 9b0d2e8d
 
 
 class ChainStructure:
