--- conflicted
+++ resolved
@@ -6,13 +6,8 @@
 import pytest
 
 from lXtractor import Alignment
-<<<<<<< HEAD
-from lXtractor.core.config import SeqNames
-from lXtractor.core.exceptions import MissingData, AmbiguousMapping
-=======
 from lXtractor.core.config import SeqNames, DumpNames
 from lXtractor.core.exceptions import MissingData
->>>>>>> 9b0d2e8d
 from lXtractor.core.chain import ChainSequence
 from lXtractor.variables.sequential import SeqEl
 from lXtractor.util.io import get_files, get_dirs
@@ -83,39 +78,6 @@
     assert mapping == [3, 4, 5, 6, 7]
 
 
-<<<<<<< HEAD
-def test_map_boundaries(seq):
-    fields, s = seq
-    s.add_seq('map_other', [10, 11, 12, 13, 14])
-    with pytest.raises(KeyError):
-        _, _ = s.map_boundaries(9, 10, 'map_other')
-    start, end = s.map_boundaries(9, 10, 'map_other', closest=True)
-    assert start.i == end.i == 1
-    start, end = s.map_boundaries(-100, 100, 'map_other', closest=True)
-    assert start.map_other == 10
-    assert end.map_other == 14
-
-
-def test_spawn(seq):
-    fields, s = seq
-    s.add_seq('map_other', [10, 11, 12, 13, 14])
-    child = s.spawn_child(1, 2)
-    assert child.id in s.children
-    assert len(child) == 2
-    assert child.seq1 == 'AB'
-    child = s.spawn_child(9, 10, map_from='map_other', map_closest=True)
-    assert len(child) == 1
-    assert child.seq1 == 'A'
-
-
-def test_iterchildren(seq):
-    fields, s = seq
-    child1 = s.spawn_child(1, 4)
-    child2 = child1.spawn_child(1, 2)
-    levels = list(s.iter_children())
-    assert len(levels) == 2
-    assert levels == [[child1], [child2]]
-=======
 def test_io(seq):
     _, s = seq
     child = s.spawn_child(1, 2)
@@ -137,5 +99,4 @@
 
         assert len(s_r.children) == 1
         sr_child = s_r.children[child.name]
-        assert child.id == sr_child.id
->>>>>>> 9b0d2e8d
+        assert child.id == sr_child.id